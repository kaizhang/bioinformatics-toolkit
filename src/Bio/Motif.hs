{-# LANGUAGE OverloadedStrings #-}
{-# LANGUAGE BangPatterns #-}
module Bio.Motif 
    ( PWM(..)
    , size
    , subPWM
    , rcPWM
    , gcContentPWM
    , Motif(..)
    , Bkgd(..)
    , toPWM
    , ic
    , scores
    , scores'
    , score
    , optimalScore
    , CDF
    , cdf
    , cdf'
    , scoreCDF
    , pValueToScore
    , pValueToScoreExact
    , toIUPAC
    , readMEME
    , writeMEME
    , writeFasta

    -- * References
    -- $references
    ) where

import Prelude hiding (sum)
import Control.Arrow ((&&&))
import Control.Monad.State.Lazy
import qualified Data.ByteString.Char8 as B
import Data.Conduit
import Data.Double.Conversion.ByteString (toShortest)
import Data.Default.Class
import Data.List (sortBy, foldl')
import Data.Maybe (fromJust, isNothing)
import Data.Ord (comparing)
<<<<<<< HEAD
import qualified Data.Vector as V
import qualified Data.Vector.Mutable as VM
import qualified Data.Vector.Unboxed as U
=======
import qualified Data.Vector as VV
import qualified Data.Vector.Mutable as VVM
import qualified Data.Vector.Unboxed as V
>>>>>>> 511aa1e1
import qualified Data.Vector.Algorithms.Intro as I
import qualified Data.Matrix.Unboxed as M
import Text.Printf (printf)

import Bio.Seq
import Bio.Utils.Misc (readDouble, readInt)
import Bio.Utils.Functions (binarySearchBy)

-- | k x 4 position weight matrix for motifs
data PWM = PWM 
    { _nSites :: !(Maybe Int)  -- ^ number of sites used to generate this matrix
    , _mat :: !(M.Matrix Double)
    } deriving (Show)

size :: PWM -> Int
size (PWM _ mat) = M.rows mat

-- | information content of a poistion in pwm
ic :: PWM -> Int -> Double
ic = undefined

-- | extract sub-PWM given starting position and length, zero indexed
subPWM :: Int -> Int -> PWM -> PWM
<<<<<<< HEAD
subPWM i l (PWM n (Matrix _ _ _ v)) = PWM n (fromVector l 4 v')
  where
    v' = U.slice (i * 4) (l * 4) v
=======
subPWM i l (PWM n mat) = PWM n $ M.subMatrix (i,0) (i+l,3) mat
>>>>>>> 511aa1e1
{-# INLINE subPWM #-}

-- | reverse complementary of PWM
rcPWM :: PWM -> PWM
<<<<<<< HEAD
rcPWM (PWM n (Matrix nrow ncol p v)) = PWM n (Matrix nrow ncol p $ U.reverse v)
=======
rcPWM (PWM n mat) = PWM n . M.fromVector d . V.reverse . M.flatten $ mat
  where
    d = M.dim mat
>>>>>>> 511aa1e1
{-# INLINE rcPWM #-}

-- | GC content of PWM
gcContentPWM :: PWM -> Double
gcContentPWM (PWM _ mat) = loop 0 0 / fromIntegral m
  where
    m = M.rows mat
    loop !acc !i | i >= m = acc
                 | otherwise = 
                     let acc' = acc + M.unsafeIndex mat (i,1) + M.unsafeIndex mat (i,2)
                     in loop acc' (i+1)

data Motif = Motif
    { _name :: !B.ByteString
    , _pwm :: !PWM
    } deriving (Show)

-- | background model which consists of single nucletide frequencies, and di-nucletide
-- frequencies
newtype Bkgd = BG (Double, Double, Double, Double)

instance Default Bkgd where
    def = BG (0.25, 0.25, 0.25, 0.25)

-- | convert pwm to consensus sequence, see D. R. Cavener (1987).
toIUPAC :: PWM -> DNA IUPAC
toIUPAC (PWM _ pwm) = fromBS . B.pack . map f $ M.toRows pwm
  where
    f v | snd a > 0.5 && snd a > 2 * snd b = fst a
        | snd a + snd b > 0.75             = iupac (fst a, fst b)
        | otherwise                        = 'N'
      where 
        [a, b, _, _] = sortBy (flip (comparing snd)) $ zip "ACGT" $ U.toList v
    iupac x = case sort' x of
        ('A', 'C') -> 'M'
        ('G', 'T') -> 'K'
        ('A', 'T') -> 'W'
        ('C', 'G') -> 'S'
        ('C', 'T') -> 'Y'
        ('A', 'G') -> 'R'
        _ -> undefined
    sort' (x, y) | x > y = (y, x)
                 | otherwise = (x, y)

-- | get scores of a long sequences at each position
scores :: Bkgd -> PWM -> DNA a -> [Double]
scores bg p@(PWM _ pwm) dna = go $! toBS dna
  where
    go s | B.length s >= len = scoreHelp bg p (B.take len s) : go (B.tail s)
         | otherwise = []
    len = M.rows pwm
{-# INLINE scores #-}

-- | a streaming version of scores
scores' :: Monad m => Bkgd -> PWM -> DNA a -> Source m Double
scores' bg p@(PWM _ pwm) dna = go 0
  where
    go i | i < n - len + 1 = do yield $ scoreHelp bg p $ B.take len $ B.drop i s
                                go (i+1)
         | otherwise = return ()
    s = toBS dna
    n = B.length s
    len = M.rows pwm
{-# INLINE scores' #-}

score :: Bkgd -> PWM -> DNA a -> Double
score bg p dna = scoreHelp bg p $! toBS dna
{-# INLINE score #-}

-- | the best possible score for a pwm
optimalScore :: Bkgd -> PWM -> Double
<<<<<<< HEAD
optimalScore (BG (a, c, g, t)) (PWM _ pwm) = foldl' (+) 0 . map f . toRows $ pwm
  where f xs = let (i, s) = U.maximumBy (comparing snd) . 
                                U.zip (U.fromList ([0..3] :: [Int])) $ xs
=======
optimalScore (BG (a, c, g, t)) (PWM _ pwm) = foldl' (+) 0 . map f . M.toRows $ pwm
  where f xs = let (i, s) = V.maximumBy (comparing snd) . 
                                V.zip (V.fromList ([0..3] :: [Int])) $ xs
>>>>>>> 511aa1e1
               in case i of
                   0 -> log $ s / a
                   1 -> log $ s / c
                   2 -> log $ s / g
                   3 -> log $ s / t
                   _ -> undefined
{-# INLINE optimalScore #-}

scoreHelp :: Bkgd -> PWM -> B.ByteString -> Double
scoreHelp (BG (a, c, g, t)) (PWM _ pwm) dna = fst . B.foldl f (0,0) $ dna
  where
    f (!acc,!i) x = (acc + sc, i+1)
      where
        sc = case x of
              'A' -> log $! matchA / a
              'C' -> log $! matchC / c
              'G' -> log $! matchG / g
              'T' -> log $! matchT / t
              'N' -> 0
              'V' -> log $! (matchA + matchC + matchG) / (a + c + g)
              'H' -> log $! (matchA + matchC + matchT) / (a + c + t)
              'D' -> log $! (matchA + matchG + matchT) / (a + g + t)
              'B' -> log $! (matchC + matchG + matchT) / (c + g + t)
              'M' -> log $! (matchA + matchC) / (a + c)
              'K' -> log $! (matchG + matchT) / (g + t)
              'W' -> log $! (matchA + matchT) / (a + t)
              'S' -> log $! (matchC + matchG) / (c + g)
              'Y' -> log $! (matchC + matchT) / (c + t)
              'R' -> log $! (matchA + matchG) / (a + g)
              _   -> error "Bio.Motif.score: invalid nucleotide"
        matchA = addSome $ M.unsafeIndex pwm (i,0)
        matchC = addSome $ M.unsafeIndex pwm (i,1)
        matchG = addSome $ M.unsafeIndex pwm (i,2)
        matchT = addSome $ M.unsafeIndex pwm (i,3)
        addSome !y | y == 0 = pseudoCount
                   | otherwise = y
        pseudoCount = 0.0001
{-# INLINE scoreHelp #-}

-- | the probability that a kmer is generated by background (0-orderd model)
pBkgd :: Bkgd -> B.ByteString -> Double
pBkgd (BG (a, c, g, t)) = B.foldl' f 1
  where
    f acc x = acc * sc
      where
        sc = case x of
              'A' -> a
              'C' -> c
              'G' -> g
              'T' -> t
              _ -> undefined
{-# INLINE pBkgd #-}


-- | unlike pValueToScore, this version compute the exact score but much slower
-- and is inpractical for long motifs
pValueToScoreExact :: Double -- ^ desirable p-Value
              -> Bkgd
              -> PWM
              -> Double
pValueToScoreExact p bg pwm = go 0 0 . sort' . map ((scoreHelp bg pwm &&& pBkgd bg) . B.pack) . replicateM l $ "ACGT"
  where
    sort' xs = U.create $ do v <- U.unsafeThaw . U.fromList $ xs
                             I.sortBy (flip (comparing fst)) v
                             return v
    go !acc !i vec | acc > p = fst $ vec U.! (i - 1)
                   | otherwise = go (acc + snd (vec U.! i)) (i+1) vec
    l = size pwm

-- | calculate the minimum motif mathching score that would produce a kmer with
-- p-Value less than the given number. This score would then be used to search
-- for motif occurrences with significant p-Value
pValueToScore :: Double -> Bkgd -> PWM -> Double
pValueToScore p bg pwm = cdf' (scoreCDF bg pwm) $ 1 - p

newtype CDF = CDF (V.Vector (Double, Double))

-- P(X <= x)
cdf :: CDF -> Double -> Double
cdf (CDF v) x = let i = binarySearchBy cmp v x
                in case () of
                    _ | i >= n -> snd $ V.last v
                      | i == 0 -> if x == fst (V.head v) then snd (V.head v) else 0.0
                      | otherwise -> let (a, a') = v V.! (i-1)
                                         (b, b') = v V.! i
                                         α = (b - x) / (b - a)
                                         β = (x - a) / (b - a)
                                     in α * a' + β * b'
  where
    cmp (a,_) = compare a
    n = V.length v
{-# INLINE cdf #-}

-- the inverse of cdf
cdf' :: CDF -> Double -> Double
cdf' (CDF v) p
    | p > 1 || p < 0 = error "p must be in [0,1]"
    | otherwise = let i = binarySearchBy cmp v p
                  in case () of
                      _ | i >= n -> 1/0
                        | i == 0 -> if p == snd (V.head v) then fst (V.head v) else undefined
                        | otherwise -> let (a, a') = v V.! (i-1)
                                           (b, b') = v V.! i
                                           α = (b' - p) / (b' - a')
                                           β = (p - a') / (b' - a')
                                       in α * a + β * b
  where
    cmp (_,a) = compare a
    n = V.length v
{-# INLINE cdf' #-}

-- approximate the cdf of motif matching scores
scoreCDF :: Bkgd -> PWM -> CDF
scoreCDF (BG (a,c,g,t)) pwm = toCDF $ loop (V.singleton 1, const 0) 0
  where
<<<<<<< HEAD
    loop (prev,scFn) i
        | i < n =
            let (lo,hi) = minMax (1/0,-1/0) 0
                nBin' = min 100000 $ ceiling $ (hi - lo) / precision
                step = (hi - lo) / fromIntegral nBin'
                idx x = let j = truncate $ (x - lo) / step
                        in if j >= nBin' then nBin' - 1 else j
                v = V.create $ do
                    new <- VM.replicate nBin' 0
                    V.sequence_ $ flip V.imap prev $ \x p ->
                        when (p /= 0) $ do
                            let idx_a = idx $ sc + log' (unsafeIndex (_mat pwm) i 0) - log a
                                idx_c = idx $ sc + log' (unsafeIndex (_mat pwm) i 1) - log c
                                idx_g = idx $ sc + log' (unsafeIndex (_mat pwm) i 2) - log g
                                idx_t = idx $ sc + log' (unsafeIndex (_mat pwm) i 3) - log t
                                sc = scFn x
                            new `VM.read` idx_a >>= VM.write new idx_a . (a * p + ) 
                            new `VM.read` idx_c >>= VM.write new idx_c . (c * p + ) 
                            new `VM.read` idx_g >>= VM.write new idx_g . (g * p + ) 
                            new `VM.read` idx_t >>= VM.write new idx_t . (t * p + ) 
                    return new
            in loop (v, \x -> (fromIntegral x + 0.5) * step + lo) (i+1)
        | otherwise = (prev, scFn)
      where
        minMax (l,h) x
            | x >= V.length prev = (l,h)
            | prev V.! x /= 0 =
                let sc = scFn x
                    s1 = sc + log' (unsafeIndex (_mat pwm) i 0) - log a
                    s2 = sc + log' (unsafeIndex (_mat pwm) i 1) - log c
                    s3 = sc + log' (unsafeIndex (_mat pwm) i 2) - log g
                    s4 = sc + log' (unsafeIndex (_mat pwm) i 3) - log t
                 in minMax (foldr min l [s1,s2,s3,s4],foldr max h [s1,s2,s3,s4]) (x+1)
            | otherwise = minMax (l,h) (x+1)
    toCDF (v, scFn) = CDF $ V.imap (\i x -> (scFn i, x)) $ V.scanl1 (+) v
=======
    loop (old,scFn) i
        | i < n = let (lo,hi) = go old (1/0,-1/0) 0
                      nBin' = min 100000 $ ceiling $ (hi - lo) / precision
                      step = (hi - lo) / fromIntegral nBin'
                      idx x = let j = truncate $ (x - lo) / step
                              in if j >= nBin' then nBin' - 1 else j
                      v = VV.create $ do
                          new <- VVM.replicate nBin' 0
                          VV.sequence_ $ flip VV.imap old $ \x p ->
                              when (p /= 0) $ do
                                  let idx_a = idx $ sc + log' (M.unsafeIndex (_mat pwm) (i,0)) - log a
                                      idx_c = idx $ sc + log' (M.unsafeIndex (_mat pwm) (i,1)) - log c
                                      idx_g = idx $ sc + log' (M.unsafeIndex (_mat pwm) (i,2)) - log g
                                      idx_t = idx $ sc + log' (M.unsafeIndex (_mat pwm) (i,3)) - log t
                                      sc = scFn x
                                  new `VVM.read` idx_a >>= VVM.write new idx_a . (a * p + ) 
                                  new `VVM.read` idx_c >>= VVM.write new idx_c . (c * p + ) 
                                  new `VVM.read` idx_g >>= VVM.write new idx_g . (g * p + ) 
                                  new `VVM.read` idx_t >>= VVM.write new idx_t . (t * p + ) 
                          return new
                  in loop (v, \x -> (fromIntegral x + 0.5) * step + lo) (i+1)
        | otherwise = (old,scFn)
      where
        nBin = VV.length old
        go v (l,h) x | x >= nBin = (l,h)
                     | old VV.! x /= 0 = let sc = scFn x
                                             s1 = sc + log' (M.unsafeIndex (_mat pwm) (i,0)) - log a
                                             s2 = sc + log' (M.unsafeIndex (_mat pwm) (i,1)) - log c
                                             s3 = sc + log' (M.unsafeIndex (_mat pwm) (i,2)) - log g
                                             s4 = sc + log' (M.unsafeIndex (_mat pwm) (i,3)) - log t
                                         in go v (foldr min l [s1,s2,s3,s4],foldr max h [s1,s2,s3,s4]) (x+1)
                     | otherwise = go v (l,h) (x+1)
>>>>>>> 511aa1e1
    precision = 0.002
    n = size pwm
    log' x | x == 0 = log 0.001
           | otherwise = log x
{-# INLINE scoreCDF #-}

-- | get pwm from a matrix
toPWM :: [B.ByteString] -> PWM
toPWM x = PWM Nothing . M.fromLists . map (map readDouble.B.words) $ x

-- | pwm to bytestring
fromPWM :: PWM -> B.ByteString
fromPWM = B.unlines . map (B.unwords . map toShortest) . M.toLists . _mat

writeFasta :: FilePath -> [Motif] -> IO ()
writeFasta fl motifs = B.writeFile fl contents
  where
    contents = B.unlines . concatMap f $ motifs
    f x = [">" `B.append` _name x, fromPWM $ _pwm x]

readMEME :: FilePath -> IO [Motif]
readMEME = liftM fromMEME . B.readFile

writeMEME :: FilePath -> [Motif] -> Bkgd -> IO ()
writeMEME fl xs bg = B.writeFile fl $ toMEME xs bg

toMEME :: [Motif] -> Bkgd -> B.ByteString
toMEME xs (BG (a,c,g,t)) = B.intercalate "" $ header : map f xs
  where
    header = B.pack $ printf "MEME version 4\n\nALPHABET= ACGT\n\nstrands: + -\n\nBackground letter frequencies\nA %f C %f G %f T %f\n\n" a c g t
    f (Motif nm pwm) =
        let x = "MOTIF " `B.append` nm
            y = B.pack $ printf "letter-probability matrix: alength= 4 w= %d nsites= %d E= 0" (size pwm) sites
            z = B.unlines . map (B.unwords . ("":) . map toShortest) . M.toLists . _mat $ pwm
            sites | isNothing (_nSites pwm) = 0
                  | otherwise = fromJust $ _nSites pwm
        in B.unlines [x,y,z]
{-# INLINE toMEME #-}

fromMEME :: B.ByteString -> [Motif]
fromMEME meme = evalState (go $ B.lines meme) (0, [])
  where
    go :: [B.ByteString] -> State (Int, [B.ByteString]) [Motif]
    go (x:xs)
      | "MOTIF" `B.isPrefixOf` x = put (1, [B.drop 6 x]) >> go xs
      | otherwise = do 
          (st, str) <- get
          case st of
              1 -> do when (startOfPwm x) $ put (2, str ++ [B.words x !! 7])
                      go xs
              2 -> let x' = B.dropWhile (== ' ') x
                   in if B.null x'
                         then do put (0, [])
                                 r <- go xs
                                 return (toMotif str : r)
                         else put (2, str ++ [x']) >> go xs
              _ -> go xs
    go [] = do (st, str) <- get
               return [toMotif str | st == 2]
    startOfPwm = B.isPrefixOf "letter-probability matrix:"
    toMotif (name:n:xs) = Motif name pwm
      where
        pwm = PWM (Just $ readInt n) $ M.fromLists . map (map readDouble.B.words) $ xs
    toMotif _ = error "error"
{-# INLINE fromMEME #-}

-- $references
--
-- * Douglas R. Cavener. (1987) Comparison of the consensus sequence flanking
-- translational start sites in Drosophila and vertebrates.
-- /Nucleic Acids Research/ 15 (4): 1353–1361.
-- <doi:10.1093/nar/15.4.1353 http://nar.oxfordjournals.org/content/15/4/1353><|MERGE_RESOLUTION|>--- conflicted
+++ resolved
@@ -1,6 +1,6 @@
 {-# LANGUAGE OverloadedStrings #-}
 {-# LANGUAGE BangPatterns #-}
-module Bio.Motif 
+module Bio.Motif
     ( PWM(..)
     , size
     , subPWM
@@ -39,15 +39,9 @@
 import Data.List (sortBy, foldl')
 import Data.Maybe (fromJust, isNothing)
 import Data.Ord (comparing)
-<<<<<<< HEAD
 import qualified Data.Vector as V
 import qualified Data.Vector.Mutable as VM
 import qualified Data.Vector.Unboxed as U
-=======
-import qualified Data.Vector as VV
-import qualified Data.Vector.Mutable as VVM
-import qualified Data.Vector.Unboxed as V
->>>>>>> 511aa1e1
 import qualified Data.Vector.Algorithms.Intro as I
 import qualified Data.Matrix.Unboxed as M
 import Text.Printf (printf)
@@ -57,7 +51,7 @@
 import Bio.Utils.Functions (binarySearchBy)
 
 -- | k x 4 position weight matrix for motifs
-data PWM = PWM 
+data PWM = PWM
     { _nSites :: !(Maybe Int)  -- ^ number of sites used to generate this matrix
     , _mat :: !(M.Matrix Double)
     } deriving (Show)
@@ -71,24 +65,14 @@
 
 -- | extract sub-PWM given starting position and length, zero indexed
 subPWM :: Int -> Int -> PWM -> PWM
-<<<<<<< HEAD
-subPWM i l (PWM n (Matrix _ _ _ v)) = PWM n (fromVector l 4 v')
-  where
-    v' = U.slice (i * 4) (l * 4) v
-=======
 subPWM i l (PWM n mat) = PWM n $ M.subMatrix (i,0) (i+l,3) mat
->>>>>>> 511aa1e1
 {-# INLINE subPWM #-}
 
 -- | reverse complementary of PWM
 rcPWM :: PWM -> PWM
-<<<<<<< HEAD
-rcPWM (PWM n (Matrix nrow ncol p v)) = PWM n (Matrix nrow ncol p $ U.reverse v)
-=======
-rcPWM (PWM n mat) = PWM n . M.fromVector d . V.reverse . M.flatten $ mat
+rcPWM (PWM n mat) = PWM n . M.fromVector d . U.reverse . M.flatten $ mat
   where
     d = M.dim mat
->>>>>>> 511aa1e1
 {-# INLINE rcPWM #-}
 
 -- | GC content of PWM
@@ -97,7 +81,7 @@
   where
     m = M.rows mat
     loop !acc !i | i >= m = acc
-                 | otherwise = 
+                 | otherwise =
                      let acc' = acc + M.unsafeIndex mat (i,1) + M.unsafeIndex mat (i,2)
                      in loop acc' (i+1)
 
@@ -120,7 +104,7 @@
     f v | snd a > 0.5 && snd a > 2 * snd b = fst a
         | snd a + snd b > 0.75             = iupac (fst a, fst b)
         | otherwise                        = 'N'
-      where 
+      where
         [a, b, _, _] = sortBy (flip (comparing snd)) $ zip "ACGT" $ U.toList v
     iupac x = case sort' x of
         ('A', 'C') -> 'M'
@@ -160,15 +144,9 @@
 
 -- | the best possible score for a pwm
 optimalScore :: Bkgd -> PWM -> Double
-<<<<<<< HEAD
-optimalScore (BG (a, c, g, t)) (PWM _ pwm) = foldl' (+) 0 . map f . toRows $ pwm
-  where f xs = let (i, s) = U.maximumBy (comparing snd) . 
+optimalScore (BG (a, c, g, t)) (PWM _ pwm) = foldl' (+) 0 . map f . M.toRows $ pwm
+  where f xs = let (i, s) = U.maximumBy (comparing snd) .
                                 U.zip (U.fromList ([0..3] :: [Int])) $ xs
-=======
-optimalScore (BG (a, c, g, t)) (PWM _ pwm) = foldl' (+) 0 . map f . M.toRows $ pwm
-  where f xs = let (i, s) = V.maximumBy (comparing snd) . 
-                                V.zip (V.fromList ([0..3] :: [Int])) $ xs
->>>>>>> 511aa1e1
                in case i of
                    0 -> log $ s / a
                    1 -> log $ s / c
@@ -284,7 +262,6 @@
 scoreCDF :: Bkgd -> PWM -> CDF
 scoreCDF (BG (a,c,g,t)) pwm = toCDF $ loop (V.singleton 1, const 0) 0
   where
-<<<<<<< HEAD
     loop (prev,scFn) i
         | i < n =
             let (lo,hi) = minMax (1/0,-1/0) 0
@@ -296,15 +273,15 @@
                     new <- VM.replicate nBin' 0
                     V.sequence_ $ flip V.imap prev $ \x p ->
                         when (p /= 0) $ do
-                            let idx_a = idx $ sc + log' (unsafeIndex (_mat pwm) i 0) - log a
-                                idx_c = idx $ sc + log' (unsafeIndex (_mat pwm) i 1) - log c
-                                idx_g = idx $ sc + log' (unsafeIndex (_mat pwm) i 2) - log g
-                                idx_t = idx $ sc + log' (unsafeIndex (_mat pwm) i 3) - log t
+                            let idx_a = idx $ sc + log' (M.unsafeIndex (_mat pwm) (i,0)) - log a
+                                idx_c = idx $ sc + log' (M.unsafeIndex (_mat pwm) (i,1)) - log c
+                                idx_g = idx $ sc + log' (M.unsafeIndex (_mat pwm) (i,2)) - log g
+                                idx_t = idx $ sc + log' (M.unsafeIndex (_mat pwm) (i,3)) - log t
                                 sc = scFn x
-                            new `VM.read` idx_a >>= VM.write new idx_a . (a * p + ) 
-                            new `VM.read` idx_c >>= VM.write new idx_c . (c * p + ) 
-                            new `VM.read` idx_g >>= VM.write new idx_g . (g * p + ) 
-                            new `VM.read` idx_t >>= VM.write new idx_t . (t * p + ) 
+                            new `VM.read` idx_a >>= VM.write new idx_a . (a * p + )
+                            new `VM.read` idx_c >>= VM.write new idx_c . (c * p + )
+                            new `VM.read` idx_g >>= VM.write new idx_g . (g * p + )
+                            new `VM.read` idx_t >>= VM.write new idx_t . (t * p + )
                     return new
             in loop (v, \x -> (fromIntegral x + 0.5) * step + lo) (i+1)
         | otherwise = (prev, scFn)
@@ -313,47 +290,13 @@
             | x >= V.length prev = (l,h)
             | prev V.! x /= 0 =
                 let sc = scFn x
-                    s1 = sc + log' (unsafeIndex (_mat pwm) i 0) - log a
-                    s2 = sc + log' (unsafeIndex (_mat pwm) i 1) - log c
-                    s3 = sc + log' (unsafeIndex (_mat pwm) i 2) - log g
-                    s4 = sc + log' (unsafeIndex (_mat pwm) i 3) - log t
+                    s1 = sc + log' (M.unsafeIndex (_mat pwm) (i,0)) - log a
+                    s2 = sc + log' (M.unsafeIndex (_mat pwm) (i,1)) - log c
+                    s3 = sc + log' (M.unsafeIndex (_mat pwm) (i,2)) - log g
+                    s4 = sc + log' (M.unsafeIndex (_mat pwm) (i,3)) - log t
                  in minMax (foldr min l [s1,s2,s3,s4],foldr max h [s1,s2,s3,s4]) (x+1)
             | otherwise = minMax (l,h) (x+1)
     toCDF (v, scFn) = CDF $ V.imap (\i x -> (scFn i, x)) $ V.scanl1 (+) v
-=======
-    loop (old,scFn) i
-        | i < n = let (lo,hi) = go old (1/0,-1/0) 0
-                      nBin' = min 100000 $ ceiling $ (hi - lo) / precision
-                      step = (hi - lo) / fromIntegral nBin'
-                      idx x = let j = truncate $ (x - lo) / step
-                              in if j >= nBin' then nBin' - 1 else j
-                      v = VV.create $ do
-                          new <- VVM.replicate nBin' 0
-                          VV.sequence_ $ flip VV.imap old $ \x p ->
-                              when (p /= 0) $ do
-                                  let idx_a = idx $ sc + log' (M.unsafeIndex (_mat pwm) (i,0)) - log a
-                                      idx_c = idx $ sc + log' (M.unsafeIndex (_mat pwm) (i,1)) - log c
-                                      idx_g = idx $ sc + log' (M.unsafeIndex (_mat pwm) (i,2)) - log g
-                                      idx_t = idx $ sc + log' (M.unsafeIndex (_mat pwm) (i,3)) - log t
-                                      sc = scFn x
-                                  new `VVM.read` idx_a >>= VVM.write new idx_a . (a * p + ) 
-                                  new `VVM.read` idx_c >>= VVM.write new idx_c . (c * p + ) 
-                                  new `VVM.read` idx_g >>= VVM.write new idx_g . (g * p + ) 
-                                  new `VVM.read` idx_t >>= VVM.write new idx_t . (t * p + ) 
-                          return new
-                  in loop (v, \x -> (fromIntegral x + 0.5) * step + lo) (i+1)
-        | otherwise = (old,scFn)
-      where
-        nBin = VV.length old
-        go v (l,h) x | x >= nBin = (l,h)
-                     | old VV.! x /= 0 = let sc = scFn x
-                                             s1 = sc + log' (M.unsafeIndex (_mat pwm) (i,0)) - log a
-                                             s2 = sc + log' (M.unsafeIndex (_mat pwm) (i,1)) - log c
-                                             s3 = sc + log' (M.unsafeIndex (_mat pwm) (i,2)) - log g
-                                             s4 = sc + log' (M.unsafeIndex (_mat pwm) (i,3)) - log t
-                                         in go v (foldr min l [s1,s2,s3,s4],foldr max h [s1,s2,s3,s4]) (x+1)
-                     | otherwise = go v (l,h) (x+1)
->>>>>>> 511aa1e1
     precision = 0.002
     n = size pwm
     log' x | x == 0 = log 0.001
@@ -399,7 +342,7 @@
     go :: [B.ByteString] -> State (Int, [B.ByteString]) [Motif]
     go (x:xs)
       | "MOTIF" `B.isPrefixOf` x = put (1, [B.drop 6 x]) >> go xs
-      | otherwise = do 
+      | otherwise = do
           (st, str) <- get
           case st of
               1 -> do when (startOfPwm x) $ put (2, str ++ [B.words x !! 7])
